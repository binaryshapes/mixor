--- conflicted
+++ resolved
@@ -1,9 +1,4 @@
 {
-<<<<<<< HEAD
-  "packages/core": "0.2.1",
-  "packages/components": "0.2.0"
-=======
   "packages/core": "0.2.0",
   "packages/components": "0.2.1"
->>>>>>> e94f8df3
 }